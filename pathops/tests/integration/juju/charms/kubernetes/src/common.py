--- conflicted
+++ resolved
@@ -54,13 +54,6 @@
         framework.observe(self.on['iterdir'].action, self._on_iterdir)
         framework.observe(self.on['chown'].action, self._on_chown)
 
-<<<<<<< HEAD
-=======
-    def remove_path(self, path: pathops.PathProtocol, recursive: bool = False) -> None:
-        """Remove a path following Pebble remove_path semantics if it exists."""
-        raise NotImplementedError()
-
->>>>>>> 612390e7
     def exec(self, cmd: Sequence[str]) -> int:
         """Run a command and return the exit code."""
         raise NotImplementedError()
