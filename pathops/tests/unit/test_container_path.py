--- conflicted
+++ resolved
@@ -337,24 +337,24 @@
 @pytest.mark.parametrize(
     ('containerpath_method', 'container_method', 'args', 'kwargs'),
     (
-<<<<<<< HEAD
         (ContainerPath.read_bytes, 'pull', (), {}),
         (ContainerPath.read_text, 'pull', (), {}),
         (ContainerPath.write_bytes, 'list_files', (b'',), {}),
-        (ContainerPath.write_bytes, 'push', (b'',), {'mode': _constants.DEFAULT_WRITE_MODE}),
+        (
+            ContainerPath.write_bytes,
+            'push',
+            (b'',),
+            {'mode': _constants.DEFAULT_WRITE_MODE, 'user': ''},
+        ),
         (ContainerPath.write_text, 'list_files', ('',), {}),
-        (ContainerPath.write_text, 'push', ('',), {'mode': _constants.DEFAULT_WRITE_MODE}),
+        (
+            ContainerPath.write_text,
+            'push',
+            ('',),
+            {'mode': _constants.DEFAULT_WRITE_MODE, 'user': ''},
+        ),
         (ContainerPath.mkdir, 'make_dir', (), {}),
         (_functions.remove_path, 'remove_path', (), {}),
-=======
-        ('read_bytes', 'pull', (), {}),
-        ('read_text', 'pull', (), {}),
-        ('write_bytes', 'list_files', (b'',), {}),
-        ('write_bytes', 'push', (b'',), {'mode': _constants.DEFAULT_WRITE_MODE, 'user': ''}),
-        ('write_text', 'list_files', ('',), {}),
-        ('write_text', 'push', ('',), {'mode': _constants.DEFAULT_WRITE_MODE, 'user': ''}),
-        ('mkdir', 'make_dir', (), {}),
->>>>>>> 612390e7
     ),
 )
 @pytest.mark.parametrize(
