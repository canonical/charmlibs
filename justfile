mod docs  # load docs module to expose docs subcommands

set ignore-comments  # don't print comment lines in recipes

# set on the commandline as needed, e.g. `just package=pathops python=3.10 unit`
python := '3.10'
# for integration tests, e.g. `just tag=24.04 pack-k8s` `just tag=foo integration-machine`
tag := env('CHARMLIBS_TAG', '')

_coverage := 'coverage==7.6.1'
_pyright := 'pyright==1.1.397'
_pytest := 'pytest==8.3.5'
_with_test_deps := '--with ' + _coverage + ' --with ' + _pyright + ' --with ' + _pytest

# this is the first recipe in the file, so it will run if just is called without a recipe
[doc('Describe usage and list the available recipes.')]
_help:
    @echo 'All recipes require {{CYAN}}`uv`{{NORMAL}} to be available.'
    @just --list --unsorted --list-submodules

[doc('Run `ruff` and `codespell`, failing afterwards if any errors are found.')]
fast-lint:
    #!/usr/bin/env -S bash -xueo pipefail
    FAILURES=0
    uv run --only-group=fast-lint ruff check --preview || ((FAILURES+=1))
    uv run --only-group=fast-lint ruff check --preview --diff || ((FAILURES+=1))
    uv run --only-group=fast-lint ruff format --preview --diff || ((FAILURES+=1))
    uv run --only-group=fast-lint codespell --toml=pyproject.toml || ((FAILURES+=1))
    : "$FAILURES command(s) failed."
    exit $FAILURES

[doc('Run `ruff check --fix` and `ruff --format`, modifying files in place.')]
format:
    uv run ruff format --preview
    uv run ruff check --preview --fix

[doc('Run global `fast-lint` and package specific `static` analysis, e.g. `just python=3.10 lint pathops`.')]
lint package *pyright_args: fast-lint (static package pyright_args)

<<<<<<< HEAD
[doc('Run package specific static analysis only, e.g. `just python=3.10 static pathops`.')]
static package *pyright_args: (_venv package 'lint' 'unit' 'functional' 'integration')
=======
[doc('Run package specific static analysis only, e.g. `just python=3.8 static pathops`.')]
static package *args:
>>>>>>> 1df1b939
    #!/usr/bin/env -S bash -xueo pipefail
    cd '{{package}}'
    uv run {{_with_test_deps}} \
        --group lint --group unit --group functional --group integration \
        pyright --pythonversion='{{python}}' {{args}}

<<<<<<< HEAD
[doc("Run unit tests with `coverage`, e.g. `just python=3.10 unit pathops`.")]
unit package +flags='-rA': (_venv package 'unit') (_coverage package 'unit' flags)

[doc("Run functional tests with `coverage`, e.g. `just python=3.10 functional pathops`.")]
functional package +flags='-rA': (_venv package 'functional') (_coverage package 'functional' flags)

[doc("Set up virtual environment for tests, installing `package` with `groups` if specified.")]
_venv package *groups:
    #!/usr/bin/env -S bash -x
    GROUP_OPTS=$(just --justfile='{{justfile()}}' python='{{python}}' _groups {{package}} {{groups}})
    set -xeuo pipefail  # -e and -u will early exit if just _groups has no output
    uv sync  # ensure venv exists before uv pip install
    uv pip install --editable './{{package}}' $GROUP_OPTS

[doc("Print --group flags for specified `groups` if they're in `package`'s dependency-groups.")]
_groups package *groups:
    #!/usr/bin/env -S uv run --script --no-project
    # /// script
    # requires-python = ">=3.11"
    # ///
    import pathlib, tomllib
    table = tomllib.loads(pathlib.Path('./{{package}}/pyproject.toml').read_text()).get('dependency-groups', {})
    print(' '.join(f'--group=./{{package}}/pyproject.toml:{group}' for group in '{{groups}}'.split() if group in table), end='')
=======
[doc("Run unit tests with `coverage`, e.g. `just python=3.8 unit pathops`.")]
unit package +flags='-rA': (_coverage package 'unit' flags)

[doc("Run functional tests with `coverage`, e.g. `just python=3.8 functional pathops`.")]
functional package +flags='-rA': (_coverage package 'functional' flags)
>>>>>>> 1df1b939

[doc("Run functional tests with `coverage` and a live `pebble` running. Requires `pebble`.")]
functional-pebble package +flags='-rA':
    #!/usr/bin/env -S bash -xueo pipefail
    export PEBBLE=/tmp/pebble-test
    umask 0
    pebble run --create-dirs &>/dev/null &
    PEBBLE_PID=$!
    set +e  # don't exit if the tests fail
    just --justfile='{{justfile()}}' python='{{python}}' functional '{{package}}' {{flags}}
    EXITCODE=$?
    set -e  # do exit if anything goes wrong now
    kill $PEBBLE_PID
    exit $EXITCODE

[doc("Use uv to install and run coverage for the specified package's tests.")]
_coverage package test_suite +flags:
    #!/usr/bin/env -S bash -xueo pipefail
    cd '{{package}}'
    export COVERAGE_RCFILE='{{justfile_directory()}}/pyproject.toml'
    DATA_FILE=".report/coverage-$(basename {{test_suite}})-{{python}}.db"
    uv run {{_with_test_deps}} --group {{test_suite}} \
        coverage run --data-file="$DATA_FILE" --source='src' \
        -m pytest --tb=native -vv {{flags}} 'tests/{{test_suite}}'
    uv run {{_with_test_deps}} --group {{test_suite}} \
        coverage report --data-file="$DATA_FILE"

[doc("Combine `coverage` reports, e.g. `just python=3.10 combine-coverage pathops`.")]
combine-coverage package:
    #!/usr/bin/env -S bash -xueo pipefail
    : 'Collect the coverage data files that exist for this package.'
    cd '{{package}}'
    data_files=()
    for test_id in unit functional juju; do
        data_file=".report/coverage-$test_id-{{python}}.db"
        if [ -e "$data_file" ]; then
            data_files+=("$data_file")
        fi
    done
    : 'Combine coverage.'
    export COVERAGE_RCFILE='{{justfile_directory()}}/pyproject.toml'
    DATA_FILE='.report/coverage-all-{{python}}.db'
    HTML_DIR='.report/htmlcov-all-{{python}}'
    uv run coverage combine --keep --data-file="$DATA_FILE" "${data_files[@]}"
    uv run coverage xml --data-file="$DATA_FILE" -o '.report/coverage-all-{{python}}.xml'
    rm -rf "$HTML_DIR"  # let coverage create html directory from scratch
    uv run coverage html --data-file="$DATA_FILE" --show-contexts --directory="$HTML_DIR"
    uv run coverage report --data-file="$DATA_FILE"

[doc("Execute pack script to pack Kubernetes charm(s) for Juju integration tests.")]
pack-k8s package *args: (_pack package 'k8s' args)

[doc("Execute pack script to pack machine charm(s) for Juju integration tests.")]
pack-machine package *args: (_pack package 'machine' args)

[doc("Execute the pack script for the given package, setting CHARMLIBS_SUBSTRATE and CHARMLIBS_TAG.")]
_pack package substrate *args:
    #!/usr/bin/env -S bash -xueo pipefail
    cd '{{package}}/tests/integration'
    CHARMLIBS_SUBSTRATE='{{substrate}}' CHARMLIBS_TAG='{{tag}}' ./pack.sh {{args}}

[doc("Run juju integration tests for packed k8s charm(s), setting CHARMLIBS_SUBSTRATE and CHARMLIBS_TAG, and selecting 'not machine_only'.")]
integration-k8s package +flags='-rA': (_integration package 'k8s' 'not machine_only' flags)

[doc("Run juju integration tests for packed machine charm(s), setting CHARMLIBS_SUBSTRATE and CHARMLIBS_TAG, and selecting 'not k8s_only'.")]
integration-machine package +flags='-rA': (_integration package 'machine' 'not k8s_only' flags)

[doc("Run juju integration tests. Requires `juju`.")]
_integration package substrate label +flags:
    #!/usr/bin/env -S bash -xueo pipefail
    cd '{{package}}'
    CHARMLIBS_SUBSTRATE={{substrate}} CHARMLIBS_TAG='{{tag}}' uv run {{_with_test_deps}} --group integration \
        pytest --tb=native -vv -m '{{label}}' tests/integration  {{flags}}<|MERGE_RESOLUTION|>--- conflicted
+++ resolved
@@ -37,50 +37,19 @@
 [doc('Run global `fast-lint` and package specific `static` analysis, e.g. `just python=3.10 lint pathops`.')]
 lint package *pyright_args: fast-lint (static package pyright_args)
 
-<<<<<<< HEAD
 [doc('Run package specific static analysis only, e.g. `just python=3.10 static pathops`.')]
-static package *pyright_args: (_venv package 'lint' 'unit' 'functional' 'integration')
-=======
-[doc('Run package specific static analysis only, e.g. `just python=3.8 static pathops`.')]
 static package *args:
->>>>>>> 1df1b939
     #!/usr/bin/env -S bash -xueo pipefail
     cd '{{package}}'
     uv run {{_with_test_deps}} \
         --group lint --group unit --group functional --group integration \
         pyright --pythonversion='{{python}}' {{args}}
 
-<<<<<<< HEAD
 [doc("Run unit tests with `coverage`, e.g. `just python=3.10 unit pathops`.")]
-unit package +flags='-rA': (_venv package 'unit') (_coverage package 'unit' flags)
+unit package +flags='-rA': (_coverage package 'unit' flags)
 
 [doc("Run functional tests with `coverage`, e.g. `just python=3.10 functional pathops`.")]
-functional package +flags='-rA': (_venv package 'functional') (_coverage package 'functional' flags)
-
-[doc("Set up virtual environment for tests, installing `package` with `groups` if specified.")]
-_venv package *groups:
-    #!/usr/bin/env -S bash -x
-    GROUP_OPTS=$(just --justfile='{{justfile()}}' python='{{python}}' _groups {{package}} {{groups}})
-    set -xeuo pipefail  # -e and -u will early exit if just _groups has no output
-    uv sync  # ensure venv exists before uv pip install
-    uv pip install --editable './{{package}}' $GROUP_OPTS
-
-[doc("Print --group flags for specified `groups` if they're in `package`'s dependency-groups.")]
-_groups package *groups:
-    #!/usr/bin/env -S uv run --script --no-project
-    # /// script
-    # requires-python = ">=3.11"
-    # ///
-    import pathlib, tomllib
-    table = tomllib.loads(pathlib.Path('./{{package}}/pyproject.toml').read_text()).get('dependency-groups', {})
-    print(' '.join(f'--group=./{{package}}/pyproject.toml:{group}' for group in '{{groups}}'.split() if group in table), end='')
-=======
-[doc("Run unit tests with `coverage`, e.g. `just python=3.8 unit pathops`.")]
-unit package +flags='-rA': (_coverage package 'unit' flags)
-
-[doc("Run functional tests with `coverage`, e.g. `just python=3.8 functional pathops`.")]
 functional package +flags='-rA': (_coverage package 'functional' flags)
->>>>>>> 1df1b939
 
 [doc("Run functional tests with `coverage` and a live `pebble` running. Requires `pebble`.")]
 functional-pebble package +flags='-rA':
