--- conflicted
+++ resolved
@@ -29,23 +29,14 @@
         uses: actions/setup-python@v5
         with:
           python-version: "3.12"
-<<<<<<< HEAD
+      - name: Install uv
+        uses: astral-sh/setup-uv@v5
       - name: Spelling
         id: spellcheck-step
         if: success() || failure()
         uses: canonical/documentation-workflows/spellcheck@main
         with:
           working-directory: _docs
-=======
-      - name: Install uv
-        uses: astral-sh/setup-uv@v5
-      #- name: Spelling
-      #  id: spellcheck-step
-      #  if: success() || failure()
-      #  uses: canonical/documentation-workflows/spellcheck@main
-      #  with:
-      #    working-directory: _docs
->>>>>>> eaa7a9f7
       - name: Links
         id: linkcheck-step
         if: success() || failure()
