name: Tests
# runs tests for specified package
# always runs static tests
# runs unit, functional, and integration tests if the package implements them

on:
  workflow_call:
    inputs:
      package:
        required: true
        type: string
      skip-juju:
        required: false
        type: boolean
  workflow_dispatch:
    inputs:
      package:
        description: Package (by path) to run tests for.
        required: true
        type: string
      skip-juju:
        description: Skip Juju integration tests.
        required: false
        type: boolean

jobs:
  init:
    runs-on: ubuntu-latest
    outputs:
      tests: ${{ steps.tests.outputs.tests }}
      python: ${{ steps.python.outputs.versions }}
      functional-matrix: ${{ steps.functional.outputs.matrix }}
      integration-substrates: ${{ steps.integration-substrates.outputs.substrates }}
      integration-tags: ${{ steps.integration-tags.outputs.tags }}
    steps:
      - uses: actions/checkout@v4
        with:
          fetch-depth: 0

      - name: Install uv
        uses: astral-sh/setup-uv@v6

      - name: Check which Python versions this package supports
        id: python
        run: uv run --no-project --script .github/get-supported-python-versions.py ${{ inputs.package }}

      - name: Check which test suites this package has
        id: tests
        run: |
          tests=()
          for test in unit functional integration; do
            if [ -d ${{ inputs.package }}/tests/$test ]; then
              tests+=($test)
            fi
          done
          js=$(jq '$ARGS.positional' --null-input --compact-output --args "${tests[@]}")
          echo "tests=$js"
          echo "tests=$js" >> "$GITHUB_OUTPUT"

      - name: Check requirements for functional tests
        id: functional
        if: contains(fromJson(steps.tests.outputs.tests), 'functional')
        run: uv run --no-project --script .github/get-functional-test-matrix.py ${{ inputs.package }}

      - name: Check substrates needed for integration tests
        id: integration-substrates
        if: contains(fromJson(steps.tests.outputs.tests), 'integration')
        run: |
          substrates=()
          for substrate in k8s machine; do
<<<<<<< HEAD
            uvx --from rust-just just integration-$substrate ${{ inputs.package }} '' --collect-only -q
=======
            set +e  # don't abort if the next process has a non-zero exit code
            uvx --from rust-just just integration-$substrate ${{ inputs.package }} --collect-only -q
>>>>>>> 8df959dc
            case $? in
                0) substrates+=($substrate);;
                5) echo "No tests for $substrate";;
                *) echo "Unexpected exit code $?"; exit 1;;
            esac
            set -e  # return to aborting if processes fail
          done
          js=$(jq '$ARGS.positional' --null-input --compact-output --args "${substrates[@]}")
          echo "substrates=$js"
          echo "substrates=$js" >> "$GITHUB_OUTPUT"

      - name: Check tags to run integration tests with
        id: integration-tags
        if: contains(fromJson(steps.tests.outputs.tests), 'integration')
        shell: python
        run: |
          import json, os, pathlib, tomllib
          pyproject_toml = tomllib.loads(pathlib.Path('${{ inputs.package }}', 'pyproject.toml').read_text())
          tags = pyproject_toml.get('tool', {}).get('charmlibs', {}).get('integration', {}).get('tags') or ['']
          line = f'tags={json.dumps(tags)}'
          print(line)
          with pathlib.Path(os.environ['GITHUB_OUTPUT']).open('a') as f:
            print(line, file=f)


  lint:
    needs: init
    runs-on: ubuntu-latest
    strategy:
      fail-fast: false
      matrix:
        python: ${{ fromJson(needs.init.outputs.python) }}
    steps:
      - uses: actions/checkout@v4

      - name: Install uv
        uses: astral-sh/setup-uv@v6

      - name: Run static analysis and other checks
        run: uvx --from rust-just just python=${{ matrix.python }} lint ${{ inputs.package }}

  unit:
    needs: init
    if: contains(fromJson(needs.init.outputs.tests), 'unit')
    runs-on: ubuntu-latest
    strategy:
      fail-fast: false
      matrix:
        python: ${{ fromJson(needs.init.outputs.python) }}
    steps:
      - uses: actions/checkout@v4

      - name: Install uv
        uses: astral-sh/setup-uv@v6

      - name: Run unit tests
        run: uvx --from rust-just just python=${{ matrix.python }} unit ${{ inputs.package }}

  functional:
    needs: init
    if: contains(fromJson(needs.init.outputs.tests), 'functional')
    strategy:
      fail-fast: false
      matrix: ${{ fromJson(needs.init.outputs.functional-matrix) }}
    runs-on: ${{ matrix.ubuntu }}
    env:
      RECIPE_SUFFIX: ${{ matrix.pebble != 'no-pebble' && '-pebble' || '' }}
    steps:
      - uses: actions/checkout@v4

      - name: Set up Go
        uses: actions/setup-go@v5
        with:
          go-version: '1.24'
          # To suppress the "Restore cache failed" error, since there is no go.sum file here.
          cache: false

      - name: Install Pebble
        if: matrix.pebble != 'no-pebble'
        run: go install github.com/canonical/pebble/cmd/${{ matrix.pebble }}

      - name: Install uv
        uses: astral-sh/setup-uv@v6

      - name: Run functional tests
        if: matrix.sudo == 'no-sudo'
        run: uvx --from rust-just just python=${{ matrix.python }} functional$RECIPE_SUFFIX ${{ inputs.package }}

      - name: Run functional tests with sudo
        if: matrix.sudo != 'no-sudo'
        run: sudo env "PATH=$PATH" uvx --from rust-just just python=${{ matrix.python }} functional$RECIPE_SUFFIX ${{ inputs.package }}

  integration:
    needs: init
    if: contains(fromJson(needs.init.outputs.tests), 'integration') && !inputs.skip-juju
    runs-on: ubuntu-latest
    strategy:
      fail-fast: false
      matrix:
        tag: ${{ fromJson(needs.init.outputs.integration-tags) }}
        substrate: ${{ fromJson(needs.init.outputs.integration-substrates) }}
    steps:
      - uses: actions/checkout@v4

      - name: Install concierge
        run: sudo snap install --classic concierge

      - name: Prepare Juju for microk8s
        if: ${{ matrix.substrate == 'k8s' }}
        run: sudo concierge prepare --verbose --juju-channel=3/stable --charmcraft-channel=3.x/stable -p microk8s

      - name: Prepare Juju for machine
        if: ${{ matrix.substrate == 'machine' }}
        run: sudo concierge prepare --verbose --juju-channel=3/stable --charmcraft-channel=3.x/stable -p machine

      - name: Install uv
        uses: astral-sh/setup-uv@v6

      - name: Pack charms
        if: ${{ hashFiles(format('{0}/tests/integration/pack.sh', inputs.package)) != '' }}
        run: uvx --from rust-just just pack-${{ matrix.substrate }} ${{ inputs.package }} '${{ matrix.tag }}'

      - name: Run Juju integration tests
        run: uvx --from rust-just just integration-${{ matrix.substrate }} ${{ inputs.package }} '${{ matrix.tag }}'<|MERGE_RESOLUTION|>--- conflicted
+++ resolved
@@ -68,12 +68,8 @@
         run: |
           substrates=()
           for substrate in k8s machine; do
-<<<<<<< HEAD
+            set +e  # don't abort if the next process has a non-zero exit code
             uvx --from rust-just just integration-$substrate ${{ inputs.package }} '' --collect-only -q
-=======
-            set +e  # don't abort if the next process has a non-zero exit code
-            uvx --from rust-just just integration-$substrate ${{ inputs.package }} --collect-only -q
->>>>>>> 8df959dc
             case $? in
                 0) substrates+=($substrate);;
                 5) echo "No tests for $substrate";;
