--- conflicted
+++ resolved
@@ -36,22 +36,18 @@
         run: .github/get-changed.py packages ${{ steps.ref.outputs.result }}
       - name: Collect changed interfaces
         id: interfaces
-<<<<<<< HEAD
         run: .github/get-changed.py interfaces ${{ steps.ref.outputs.result }} --name-only
-=======
-        run: .github/get-changed.py interfaces ${{ github.event.pull_request.base.sha }} --name-only
       - name: Collect packages that would be published on merge
         id: publish
         run: |
           set -xueo pipefail
           if [ ${{ github.event_name }} = 'pull_request' ]; then
-            PACKAGES=$(.scripts/ls.py packages ${{ github.event.pull_request.base.sha }} --exclude-examples --exclude-placeholders --only-if-version-changed)
+            PACKAGES=$(.scripts/ls.py packages ${{ steps.ref.outputs.result }} --exclude-examples --exclude-placeholders --only-if-version-changed)
           else
             PACKAGES='[]'
           fi
           echo "$PACKAGES" | jq  # logging
           echo "result=$PACKAGES" >> $GITHUB_OUTPUT
->>>>>>> 20cd17b3
 
   tests:
     needs: [fast-lint, init]
