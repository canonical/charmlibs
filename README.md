# Charm Relation Interfaces

A catalogue of opinionated and standardized interface specifications for charmed operator relations. The purpose of the repository is to outline the behavior and requirements for key interface names, ensuring that charms claiming to implement a certain interface actually are capable of being integrated with each other.

## Contributing
<<<<<<< HEAD
To contribute an interface specification, open a pull request containing a `README.md`, json schemas for both sides of the relation, as well as a `charms.yaml` file consisting of a list of any `providers` and `consumers` known to adhere to the specification. See the [grafana-auth](https://github.com/canonical/charm-relation-interfaces/tree/main/interfaces/grafana_auth/v0) interface for examples of what to include and how it should be structured. For interface schemas, you should copy the `schema.py` file contained in the template, and fill in the ProviderSchema/ConsumerSchema schemas as appropriate. You can omit the unit/app databag schemas if your relation interface does not write any data to that databag. Also, if one of the two sides does not write any data to its databags, you can omit it altogether.
=======
To contribute an interface specification, open a pull request containing a `README.md`, json schemas for both sides of the relation and a `charms.yaml` file consisting of a list of any `providers` and `consumers` known to adhere to the specification. See the [template interface](https://github.com/canonical/charm-relation-interfaces/tree/main/interfaces/__template__/v0) for an example of what to include and how it should be structured. For interface schemas, make sure to include **both the unit and application databag** in your schema, and also make sure to set `additionalProperties` to `true` as we want to be able to keep it extendable.
>>>>>>> c9ca53c0

To quickly get started, you can copy the `interfaces/__template__` folder to create a basic template.

## Public Interfaces

| Category      | Interface                                                                    |                               Status                                |
|---------------|:-----------------------------------------------------------------------------|:-------------------------------------------------------------------:|
| Data          | [`mysql_client`](interfaces/mysql_client/v0/README.md)                       | ![Status: Draft](https://img.shields.io/badge/Status-Draft-orange)  |
|               | [`postgresql_client`](interfaces/postgresql_client/v0/README.md)             | ![Status: Draft](https://img.shields.io/badge/Status-Draft-orange)  |
|               | [`mongodb_client`](interfaces/mongodb_client/v0/README.md)                   | ![Status: Draft](https://img.shields.io/badge/Status-Draft-orange)  |
|               | [`kafka_client`](interfaces/kafka_client/v0/README.md)                       | ![Status: Draft](https://img.shields.io/badge/Status-Draft-orange)  |
|               | [`opensearch_client`](interfaces/opensearch_client/v0/README.md)             | ![Status: Draft](https://img.shields.io/badge/Status-Draft-orange)  |
|               | [`database_backup`](interfaces/database_backup/v0/README.md)                 | ![Status: Draft](https://img.shields.io/badge/Status-Draft-orange)  |
| Identity      | [`oauth`](interfaces/oauth/v0/README.md)                                     | ![Status: Draft](https://img.shields.io/badge/Status-Draft-orange)  |
| Observability | [`grafana_auth`](interfaces/grafana_auth/v0/README.md)                       | ![Status: Draft](https://img.shields.io/badge/Status-Draft-orange)  |
|               | [`prometheus_remote_write`](interfaces/prometheus_remote_write/v0/README.md) | ![Status: Live](https://img.shields.io/badge/Status-Live-darkgreen) |
|               | [`prometheus_scrape`](interfaces/prometheus_scrape/v0/README.md)             | ![Status: Live](https://img.shields.io/badge/Status-Live-darkgreen) |
| Networking    | [`ingress`](interfaces/ingress/v0/README.md)                                 | ![Status: Live](https://img.shields.io/badge/Status-Live-darkgreen) |
|               | [`ingress_per_unit`](interfaces/ingress_per_unit/v0/README.md)               | ![Status: Live](https://img.shields.io/badge/Status-Live-darkgreen) |
| Security      | [`tls_certificates/v0`](interfaces/tls_certificates/v0/README.md)            | ![Status: Live](https://img.shields.io/badge/Status-Live-darkgreen) |
|               | [`tls_certificates/v1`](interfaces/tls_certificates/v1/README.md)            | ![Status: Draft](https://img.shields.io/badge/Status-Draft-orange)  |
| Storage       | [`s3`](interfaces/s3/v0/README.md)                                           | ![Status: Draft](https://img.shields.io/badge/Status-Draft-orange)  |

## Project-internal Interfaces

### Charmed Kubeflow

| Category      | Interface                                                                    |                               Status                                |
|---------------|:-----------------------------------------------------------------------------|:-------------------------------------------------------------------:|
| Metadata      | [`k8s-service`](interfaces/k8s-service/v0/README.md)                         | ![Status: Draft](https://img.shields.io/badge/Status-Draft-orange)  |

### Identity

| Category      | Interface                                                                    |                               Status                                |
|---------------|:-----------------------------------------------------------------------------|:-------------------------------------------------------------------:|
| Identity      | [`hydra_endpoints`](interfaces/hydra_endpoints/v0/README.md)                 | ![Status: Draft](https://img.shields.io/badge/Status-Draft-orange)  |
|               | [`kratos_external_idp`](interfaces/kratos_external_idp/v0/README.md)                                     | ![Status: Draft](https://img.shields.io/badge/Status-Draft-orange)  |



For a more detailed explanation of statuses and how they should be used, see [the legend](https://github.com/canonical/charm-relation-interfaces/blob/main/LEGEND.md).
<|MERGE_RESOLUTION|>--- conflicted
+++ resolved
@@ -3,15 +3,16 @@
 A catalogue of opinionated and standardized interface specifications for charmed operator relations. The purpose of the repository is to outline the behavior and requirements for key interface names, ensuring that charms claiming to implement a certain interface actually are capable of being integrated with each other.
 
 ## Contributing
-<<<<<<< HEAD
-To contribute an interface specification, open a pull request containing a `README.md`, json schemas for both sides of the relation, as well as a `charms.yaml` file consisting of a list of any `providers` and `consumers` known to adhere to the specification. See the [grafana-auth](https://github.com/canonical/charm-relation-interfaces/tree/main/interfaces/grafana_auth/v0) interface for examples of what to include and how it should be structured. For interface schemas, you should copy the `schema.py` file contained in the template, and fill in the ProviderSchema/ConsumerSchema schemas as appropriate. You can omit the unit/app databag schemas if your relation interface does not write any data to that databag. Also, if one of the two sides does not write any data to its databags, you can omit it altogether.
-=======
-To contribute an interface specification, open a pull request containing a `README.md`, json schemas for both sides of the relation and a `charms.yaml` file consisting of a list of any `providers` and `consumers` known to adhere to the specification. See the [template interface](https://github.com/canonical/charm-relation-interfaces/tree/main/interfaces/__template__/v0) for an example of what to include and how it should be structured. For interface schemas, make sure to include **both the unit and application databag** in your schema, and also make sure to set `additionalProperties` to `true` as we want to be able to keep it extendable.
->>>>>>> c9ca53c0
+To contribute a new interface specification, open a pull request containing:
+- a `README.md` explaining the purpose of the interface and the protocol
+- a `schema.py` file containing pydantic models that specify the app and unit databag model for either side of the interface. 
+- `charms.yaml` file consisting of a list of any `providers` and `consumers` known to adhere to the specification. 
+- under `docs/`, the json schemas generated from the pydantic schemas. You can use command `tox -e build-json-schemas` to generate them automatically. Do not edit those files manually.  
 
-To quickly get started, you can copy the `interfaces/__template__` folder to create a basic template.
+To quickly get started, see the [template interface](https://github.com/canonical/charm-relation-interfaces/tree/main/interfaces/__template__/v0) for a template of what to include and how it should be structured. 
 
-## Public Interfaces
+
+## Interfaces
 
 | Category      | Interface                                                                    |                               Status                                |
 |---------------|:-----------------------------------------------------------------------------|:-------------------------------------------------------------------:|
@@ -21,31 +22,16 @@
 |               | [`kafka_client`](interfaces/kafka_client/v0/README.md)                       | ![Status: Draft](https://img.shields.io/badge/Status-Draft-orange)  |
 |               | [`opensearch_client`](interfaces/opensearch_client/v0/README.md)             | ![Status: Draft](https://img.shields.io/badge/Status-Draft-orange)  |
 |               | [`database_backup`](interfaces/database_backup/v0/README.md)                 | ![Status: Draft](https://img.shields.io/badge/Status-Draft-orange)  |
-| Identity      | [`oauth`](interfaces/oauth/v0/README.md)                                     | ![Status: Draft](https://img.shields.io/badge/Status-Draft-orange)  |
+| Identity      | [`hydra_endpoints`](interfaces/hydra_endpoints/v0/README.md)                 | ![Status: Draft](https://img.shields.io/badge/Status-Draft-orange)  |
+|               | [`oauth`](interfaces/oauth/v0/README.md)                                     | ![Status: Draft](https://img.shields.io/badge/Status-Draft-orange)  |
 | Observability | [`grafana_auth`](interfaces/grafana_auth/v0/README.md)                       | ![Status: Draft](https://img.shields.io/badge/Status-Draft-orange)  |
+|               | [`ingress`](interfaces/ingress/v0/README.md)                                 | ![Status: Live](https://img.shields.io/badge/Status-Live-darkgreen) |
+|               | [`ingress_per_unit`](interfaces/ingress_per_unit/v0/README.md)               | ![Status: Live](https://img.shields.io/badge/Status-Live-darkgreen) |
 |               | [`prometheus_remote_write`](interfaces/prometheus_remote_write/v0/README.md) | ![Status: Live](https://img.shields.io/badge/Status-Live-darkgreen) |
 |               | [`prometheus_scrape`](interfaces/prometheus_scrape/v0/README.md)             | ![Status: Live](https://img.shields.io/badge/Status-Live-darkgreen) |
-| Networking    | [`ingress`](interfaces/ingress/v0/README.md)                                 | ![Status: Live](https://img.shields.io/badge/Status-Live-darkgreen) |
-|               | [`ingress_per_unit`](interfaces/ingress_per_unit/v0/README.md)               | ![Status: Live](https://img.shields.io/badge/Status-Live-darkgreen) |
+| Metadata      | [`k8s-service`](interfaces/k8s-service/v0/README.md)                         | ![Status: Draft](https://img.shields.io/badge/Status-Draft-orange)  |
 | Security      | [`tls_certificates/v0`](interfaces/tls_certificates/v0/README.md)            | ![Status: Live](https://img.shields.io/badge/Status-Live-darkgreen) |
 |               | [`tls_certificates/v1`](interfaces/tls_certificates/v1/README.md)            | ![Status: Draft](https://img.shields.io/badge/Status-Draft-orange)  |
 | Storage       | [`s3`](interfaces/s3/v0/README.md)                                           | ![Status: Draft](https://img.shields.io/badge/Status-Draft-orange)  |
 
-## Project-internal Interfaces
-
-### Charmed Kubeflow
-
-| Category      | Interface                                                                    |                               Status                                |
-|---------------|:-----------------------------------------------------------------------------|:-------------------------------------------------------------------:|
-| Metadata      | [`k8s-service`](interfaces/k8s-service/v0/README.md)                         | ![Status: Draft](https://img.shields.io/badge/Status-Draft-orange)  |
-
-### Identity
-
-| Category      | Interface                                                                    |                               Status                                |
-|---------------|:-----------------------------------------------------------------------------|:-------------------------------------------------------------------:|
-| Identity      | [`hydra_endpoints`](interfaces/hydra_endpoints/v0/README.md)                 | ![Status: Draft](https://img.shields.io/badge/Status-Draft-orange)  |
-|               | [`kratos_external_idp`](interfaces/kratos_external_idp/v0/README.md)                                     | ![Status: Draft](https://img.shields.io/badge/Status-Draft-orange)  |
-
-
-
 For a more detailed explanation of statuses and how they should be used, see [the legend](https://github.com/canonical/charm-relation-interfaces/blob/main/LEGEND.md).
